% title = "PASETO: Platform-Agnostic SEcurity TOkens"
% abbr = "PASETO"
% category = "info"
% docname = "draft-paragonie-paseto-rfc-00"
% workgroup = "(No Working Group)"
% keyword = ["security", "token"]
%
% date = 2018-04-09T21:00:00Z
%
% [[author]]
% initials="S."
% surname="Arciszewski"
% fullname="Scott Arciszewski"
% organization="Paragon Initiative Enterprises"
%   [author.address]
%   email = "security@paragonie.com"
%   [author.address.postal]
%   country = "United States"

.# Abstract

Platform-Agnostic SEcurity TOkens (PASETOs) provide a cryptographically
secure, compact, and URL-safe representation of claims that may be
transferred between two parties. The claims in a PASETO are encoded as
a JavaScript Object (JSON), version-tagged, and either encrypted
or signed using public-key cryptography.

{mainmatter}

# Introduction

A Platform-Agnostic SEcurity TOken (PASETO) is a cryptographically secure,
compact, and URL-safe representation of claims intended for space-constrained
environments such as HTTP Cookies, HTTP Authorization headers, and URI
query parameters. A PASETO encodes claims to be transmitted in a JSON
[@!RFC8259] object, and is either encrypted or signed using public-key
cryptography.

## Difference Between PASETO and JOSE

The key difference between PASETO and the JOSE family of standards
(JWS [@!RFC7516], JWE [@!RFC7517], JWK [@!RFC7518], JWA [@!RFC7518], and
JWT [@!RFC7519]) is that JOSE allows implementors and users to mix and
match their own choice of cryptographic algorithms (specified by the
"alg" header in JWT), while PASETO has clearly defined protocol versions
to prevent unsafe configurations from being selected.

PASETO is defined in two pieces:

1. The PASETO Message Format, defined in (#paseto-message-format)
2. The PASETO Protocol Version, defined in (#protocol-versions)

## Notation and Conventions

The key words "**MUST**", "**MUST NOT**", "**REQUIRED**", "**SHALL**", "**SHALL NOT**",
"**SHOULD**", "**SHOULD NOT**", "**RECOMMENDED**", "**MAY**", and "**OPTIONAL**" in this
document are to be interpreted as described in RFC 2119 [@!RFC2119].

Additionally, the key words "**MIGHT**", "**COULD**", "**MAY WISH TO**", "**WOULD
PROBABLY**", "**SHOULD CONSIDER**", and "**MUST (BUT WE KNOW YOU WON'T)**" in
this document are to interpreted as described in RFC 6919 [@!RFC6919].

# PASETO Message Format

PASETOs consist of three or more segments, separated by a period
(the ASCII character whose number, represented in hexadecimal, is 2E).

Without the Optional Footer:

~~~
version.purpose.payload
~~~

With the Optional Footer:

~~~
version.purpose.payload.footer
~~~

The **version** is a string that represents the current version of the
protocol. Currently, two versions are specified, which each possess
their own ciphersuites. Accepted values: **v1**, **v2**.

The **purpose** is a short string describing the purpose of the token. Accepted values:
**local**, **public**.

* **local**: shared-key authenticated encryption
* **public**: public-key digital signatures; **not encrypted**

Any optional data can be appended to the **footer**. This data is authenticated
through inclusion in the calculation of the authentication tag along with the header
and payload. The **footer** MUST NOT be encrypted.

## Base64 Encoding

The payload and footer in a PASETO **MUST** be encoded using base64url as
defined in [@!RFC4648], without `=` padding.

In this document. `b64()` refers to this unpadded variant of base64url.

## Authentication Padding

Multi-part messages (e.g. header, content, footer) are encoded
in a specific manner before being passed to the respective
cryptographic function.

In `local` mode, this encoding is applied to the additional
associated data (AAD). In `remote` mode, which is not encrypted,
this encoding is applied to the components of the token, with
respect to the protocol version being followed.

We will refer to it as **PAE** in this document (short for
Pre-Authentication Encoding).

### PAE Definition

`PAE()` accepts an array of strings.

`LE64()` encodes a 64-bit unsigned integer into a little-endian binary
string. The most significant bit **MUST** be set to 0 for interoperability
with programming languages that do not have unsigned integer support.

The first 8 bytes of the output will be the number of pieces. Typically,
this is a small number (3 to 5). This is calculated by applying `LE64()`
to the size of the array.

Next, for each piece provided, the length of the piece is encoded via
`LE64()` and prefixed to each piece before concatenation.

~~~ javascript
function LE64(n) {
    var str = '';
    for (var i = 0; i < 8; ++i) {
        if (i === 7) {
            n &= 127;
        }
        str += String.fromCharCode(n & 255);
        n = n >>> 8;
    }
    return str;
}
function PAE(pieces) {
    if (!Array.isArray(pieces)) {
        throw TypeError('Expected an array.');
    }
    var count = pieces.length;
    var output = LE64(count);
    for (var i = 0; i < count; i++) {
        output += LE64(pieces[i].length);
        output += pieces[i];
    }
    return output;
}
~~~
Figure: JavaScript implementation of Pre-Authentication Encoding (PAE)

As a consequence:

* `PAE([])` will always return `\x00\x00\x00\x00\x00\x00\x00\x00`
* `PAE([''])` will always return
  `\x01\x00\x00\x00\x00\x00\x00\x00\x00\x00\x00\x00\x00\x00\x00\x00`
* `PAE(['test'])` will always return
  `\x01\x00\x00\x00\x00\x00\x00\x00\x04\x00\x00\x00\x00\x00\x00\x00test`
* `PAE('test')` will throw a `TypeError`

As a result, you cannot create a collision with only a partially controlled
plaintext. Either the number of pieces will differ, or the length of one
of the fields (which is prefixed to the input you can provide) will differ,
or both.

Due to the length being expressed as an unsigned 64-bit integer, it remains
infeasible to generate/transmit enough data to create an integer overflow.

This is not used to encode data prior to decryption, and no decoding function
is provided or specified. This merely exists to prevent canonicalization
attacks.

# Protocol Versions

This document defines two protocol versions, **v1** and **v2**.

Each protocol version strictly defines the cryptographic primitives used.
Changes to the primitives requires new protocol versions. Future RFCs **MAY**
introduce new PASETO protocol versions by continuing the convention
(e.g. **v3**, **v4**, ...).

Both **v1** and **v2** provide authentication of the entire PASETO message,
including the **version**, **purpose**, **payload**, and **footer**.

Implementations SHOULD only consider the most recent two versions of the
protocol as valid, as such any implementation which accepts a future **v3**
protocol version SHOULD reject **v1** tokens.

# PASETO Protocol Version v1

Version **v1** is a compatibility mode composed of cryptographic primitives
likely available on legacy systems. **v1** **SHOULD NOT** be used when
all systems are able to use **v2**. **v1** **MAY** be used when
when compatibility requirements include systems unable to use cryptographic
primitives from **v2**.

**v1** messages **MUST** use a **purpose**  value of either **local** or
**public**.


## v1.local

**v1.local** messages **SHALL** be encrypted and authenticated with AES-256-CTR
and HMAC-SHA384, using an **Encrypt-then-MAC** construction.

Encryption and authentication keys are split from the original key and
half the nonce, facilitated by HKDF [@!RFC5869] using SHA384.

Refer to the operations defined in **v1.Encrypt** and **v1.Decrypt** for
a formal definition.

## v1.public

**v1.public** messages **SHALL** be signed using RSASSA-PSS as defined in
[@!RFC8017], with 2048-bit private keys. Refer to the operations defined
in **v1.Sign** and **v1.Verify** for a formal definition.

## Version v1 Algorithms

### v1.GetNonce

Given a message (`m`) and a nonce (`n`):

1. Calculate HMAC-SHA384 of the message `m` with `n` as the key.
2. Return the leftmost 32 bytes of step 1.

### v1.Encrypt

Given a message `m`, key `k`, and optional footer `f`
(which defaults to empty string):

1. Set header `h` to `v1.local.`
2. Generate 32 random bytes from the OS's CSPRNG.
3. Calculate `GetNonce()` of `m` and the output of step 2
   to get the nonce, `n`.
   * This step is to ensure that an RNG failure does not result
     in a nonce-misuse condition that breaks the security of
     our stream cipher.
4. Split the key into an Encryption key (`Ek`) and Authentication key (`Ak`),
   using the leftmost 16 bytes of `n` as the HKDF salt:
   ```
   Ek = hkdf_sha384(
       len = 32
       ikm = k,
       info = "paseto-encryption-key",
       salt = n[0:16]
   );
   Ak = hkdf_sha384(
       len = 32
       ikm = k,
       info = "paseto-auth-key-for-aead",
       salt = n[0:16]
   );
   ```
5. Encrypt the message using `AES-256-CTR`, using `Ek` as the key and
   the rightmost 16 bytes of `n` as the nonce. We'll call this `c`:
   ```
   c = aes256ctr_encrypt(
       plaintext = m,
       nonce = n[16:]
       key = Ek
   );
   ```
6. Pack `h`, `n`, `c`, and `f` together using [PAE](#authentication-padding)
   (pre-authentication encoding). We'll call this `preAuth`
7. Calculate HMAC-SHA384 of the output of `preAuth`, using `Ak` as the
   authentication key. We'll call this `t`.
8. If `f` is:
   * Empty: return "`h` || b64(`n` || `c` || `t`)"
   * Non-empty: return "`h` || b64(`n` || `c` || `t`) || `.` || b64(`f`)"
   * ...where || means "concatenate"

### v1.Decrypt

Given a message `m`, key `k`, and optional footer `f`
(which defaults to empty string):

1. If `f` is not empty, verify that the value appended to the token matches `f`,
   using a constant-time string compare function. If it does not, throw an exception.
2. Verify that the message begins with `v1.local.`, otherwise throw an exception.
   This constant will be referred to as `h`.
3. Decode the payload (`m` sans `h`, `f`, and the optional trailing period
   between `m` and `f`) from b64 to raw binary. Set:
   * `n` to the leftmost 32 bytes
   * `t` to the rightmost 48 bytes
   * `c` to the middle remainder of the payload, excluding `n` and `t`
4. Split the keys using the leftmost 32 bytes of `n` as the HKDF salt:
   ```
   Ek = hkdf_sha384(
       len = 32
       ikm = k,
       info = "paseto-encryption-key",
       salt = n[0:16]
   );
   Ak = hkdf_sha384(
       len = 32
       ikm = k,
       info = "paseto-auth-key-for-aead",
       salt = n[0:16]
   );
   ```
5. Pack `h`, `n`, `c`, and `f` together using [PAE](#authentication-padding)
   (pre-authentication encoding). We'll call this `preAuth`.
6. Recalculate HASH-HMAC384 of `preAuth` using `Ak` as the key.
   We'll call this `t2`.
7. Compare `t` with `t2` using a constant-time string compare function.
   If they are not identical, throw an exception.
8. Decrypt `c` using `AES-256-CTR`, using `Ek` as the key and
   the rightmost 16 bytes of `n` as the nonce, and return this value.
   ```
   return aes256ctr_decrypt(
       cipherext = c,
       nonce = n[16:]
       key = Ek
   );
   ```

### v1.Sign

Given a message `m`, 2048-bit RSA secret key `sk`, and
optional footer `f` (which defaults to empty string):

1. Set `h` to `v1.public.`
2. Pack `h`, `m`, and `f` together using [PAE](#authentication-padding)
   (pre-authentication encoding). We'll call this `m2`.
3. Sign `m2` using RSA with the private key `sk`. We'll call this `sig`.
   ```
   sig = crypto_sign_rsa(
       message = m2,
       private_key = sk,
       padding_mode = "pss",
       public_exponent = 65537,
       hash = "sha384"
       mgf = "mgf1+sha384"
   );
   ```
   Only the above parameters are supported. PKCS1v1.5 is explicitly forbidden.
4. If `f` is:
   * Empty: return "`h` || b64(`m` || `sig`)"
   * Non-empty: return "`h` || b64(`m` || `sig`) || `.` || b64(`f`)"
   * ...where || means "concatenate"

## v1.Verify

Given a signed message `sm`, RSA public key `pk`, and optional
footer `f` (which defaults to empty string):

1. If `f` is not empty, verify that the value appended to the token matches `f`,
   using a constant-time string compare function. If it does not, throw an exception.
2. Verify that the message begins with `v1.public.`, otherwise throw an exception.
   This constant will be referred to as `h`.
3. Decode the payload (`sm` sans `h`, `f`, and the optional trailing period
   between `m` and `f`) from b64 to raw binary. Set:
   * `s` to the rightmost 256 bytes
   * `m` to the leftmost remainder of the payload, excluding `s`
4. Pack `h`, `m`, and `f` together using [PAE](#authentication-padding)
   (pre-authentication encoding). We'll call this `m2`.
5. Use RSA to verify that the signature is valid for the message:
   ```
   valid = crypto_sign_rsa_verify(
       signature = s,
       message = m2,
       public_key = pk
   );
   ```
6. If the signature is valid, return `m`. Otherwise, throw an exception.


# PASETO Protocol Version v2

Version **v2** is the **RECOMMENDED** protocol version. **v2** **SHOULD** be
used in preference to **v1**. Applications using PASETO **SHOULD CONSIDER**
only supporting **v2** messages.

**v2** messages **MUST** use a **purpose**  value of either **local** or
**public**.

## v2.local

**v2.local** messages **MUST** be encrypted with XChaCha20-Poly1305, a variant of
ChaCha20-Poly1305 [@!RFC7539] defined below.

The **key** **SHALL** be provided by the user. The **key** **MUST** be 32 bytes
long, and **SHOULD** be generated using a cryptographically secure source.
Implementors **SHOULD CONSIDER** providing functionality to generate this
key for users when the implementation can ensure adequate entropy. Any provided
means for generating the **key** **MUST NOT** use poor sources of randomness.

The **nonce** **SHALL** be constructed from a **BLAKE2b** [@!RFC7693]
hash of the **payload**, with a 24 byte randomly generated key parameter and an
output length of 24 bytes. Implementations **SHOULD** use the libsodium
`crypto_generichash` function when available.

The v2.local ciphertext **SHALL** be constructed using XChaCha20-Poly1305
of the **payload**, using the generated **nonce**, the generated
**Additional Associated Data**, and using the 32 byte **key**. Implementations
**SHOULD** use the libsodium `crypto_aead_xchacha20poly1305_ietf_encrypt`
and `crypto_aead_xchacha20poly1305_ietf_decrypt` functions when available.

The **v2.local output** is generated by prepending 'v2.local.' to the
b64-encoded **v2.local ciphertext** as per the **PASETO Message Format**

## v2.public

**v2.public** messages **MUST** be signed using Ed25519 [@!RFC8032] public key
signatures. These messages provide authentication but do not prevent the
contents from being read, including by those without either the **public key**
or the **private key**.

The **public key** and **private key** **MUST** be a valid pair of Ed25519 keys.
Implementations **SHOULD CONSIDER** providing functions to generate the keypair
and **SHOULD** use the `crypto_sign_keypair` libsodium function to do this when
available.

The **v2.public** **signature** is created by generating a byte string containing
the **Additional Associated Data** of the public header (v2.public), the bytes
of the **data**, and the **footer**. The **Additional Associated Data** is then
signed with Ed25519 using the **private key**. Implementations **SHOULD** use
the `crypto_sign_verify_detached` libsodium function to generate this signature when
available.

The **signed payload** is generated by appending the **signature** to the input
data bytes. It is then b64-encoded.

The **v2.public output** is generated by prepending 'v2.public.' to the
**signed payload** as per the **PASETO Message Format**.

## Version v2 Algorithms

### v2.Encrypt

Given a message `m`, key `k`, and optional footer `f`.

1. Set header `h` to `v2.local.`
2. Generate 24 random bytes from the OS's CSPRNG.
3. Calculate BLAKE2b of the message `m` with the output of step 2
   as the key, with an output length of 24. This will be our nonce, `n`.
   * This step is to ensure that an RNG failure does not result
     in a nonce-misuse condition that breaks the security of
     our stream cipher.
4. Pack `h`, `n`, and `f` together using [PAE](#authentication-padding)
   (pre-authentication encoding). We'll call this `preAuth`.
5. Encrypt the message using XChaCha20-Poly1305, using an AEAD interface
   such as the one provided in libsodium.
   ```
   c = crypto_aead_xchacha20poly1305_encrypt(
       message = m
       aad = preAuth
       nonce = n
       key = k
   );
   ```
6. If `f` is:
   * Empty: return "`h` || base64url(`n` || `c`)"
   * Non-empty: return "`h` || base64url(`n` || `c`) || `.` || base64url(`f`)"
   * ...where || means "concatenate"
   * Note: `base64url()` means Base64url from RFC 4648 without `=` padding.

### v2.Decrypt

Given a message `m`, key `k`, and optional footer `f`.

1. If `f` is not empty, verify that the value appended to the token matches `f`,
   using a constant-time string compare function. If it does not, throw an exception.
2. Verify that the message begins with `v2.local.`, otherwise throw an exception.
   This constant will be referred to as `h`.
3. Decode the payload (`m` sans `h`, `f`, and the optional trailing period
   between `m` and `f`) from base64url to raw binary. Set:
   * `n` to the leftmost 24 bytes
   * `c` to the middle remainder of the payload, excluding `n`.
5. Pack `h`, `n`, and `f` together using [PAE](#authentication-padding)
   (pre-authentication encoding). We'll call this `preAuth`
8. Decrypt `c` using `XChaCha20-Poly1305`, store the result in `p`.
   ```
   p = crypto_aead_xchacha20poly1305_decrypt(
      ciphertext = c
      aad = preAuth
      nonce = n
      key = k
   );
   ```
9. If decryption failed, throw an exception. Otherwise, return `p`.

### v2.Sign

Given a message `m`, Ed25519 secret key `sk`, and
optional footer `f` (which defaults to empty string):

1. Set `h` to `v2.public.`
2. Pack `h`, `m`, and `f` together using [PAE](#authentication-padding)
   (pre-authentication encoding). We'll call this `m2`.
3. Sign `m2` using Ed25519 `sk`. We'll call this `sig`.
   ```
   sig = crypto_sign_detached(
       message = m2,
       private_key = sk
   );
   ```
4. If `f` is:
   * Empty: return "`h` || base64url(`m` || `sig`)"
   * Non-empty: return "`h` || base64url(`m` || `sig`) || `.` || base64url(`f`)"
   * ...where || means "concatenate"
   * Note: `base64url()` means Base64url from RFC 4648 without `=` padding.

### v2.Verify

Given a signed message `sm`, public key `pk`, and optional footer `f`
(which defaults to empty string):

1. If `f` is not empty, verify that the value appended to the token matches `f`,
   using a constant-time string compare function. If it does not, throw an exception.
2. Verify that the message begins with `v2.public.`, otherwise throw an exception.
   This constant will be referred to as `h`.
3. Decode the payload (`sm` sans `h`, `f`, and the optional trailing period
   between `m` and `f`) from base64url to raw binary. Set:
   * `s` to the rightmost 64 bytes
   * `m` to the leftmost remainder of the payload, excluding `s`
4. Pack `h`, `m`, and `f` together using [PAE](#authentication-padding)
   (pre-authentication encoding). We'll call this `m2`.
5. Use Ed25519 to verify that the signature is valid for the message:
   ```
   valid = crypto_sign_verify_detached(
       signature = s,
       message = m2,
       public_key = pk
   );
   ```
6. If the signature is valid, return `m`. Otherwise, throw an exception.

# Payload Processing

All PASETO payloads **MUST** be a JSON-encoded object represented as a UTF-8 encoded
string. The topmost JSON object should be an object, map, or associative array
(select appropriate for your language), not a flat array.

> **Valid**:
>
> * `{"foo":"bar"}`
> * `{"foo":"bar","baz":12345,"678":["a","b","c"]}`
>
> **Invalid**:
>
> * `[{"foo":"bar"}]`
> * `["foo"]`
<<<<<<< HEAD
> * `"foo"`
=======
>>>>>>> 508cf3e0
> * `{0: "test"}`

If non-UTF-8 character sets are desired for some fields, implementors are
encouraged to use [Base64url](https://tools.ietf.org/html/rfc4648#page-7)
encoding to preserve the original intended binary data, but still use UTF-8 for
the actual payloads.

## Registered Claims

The following keys are reserved for use within PASETO. Users SHOULD NOT write
arbitrary/invalid data to any keys in a top-level PASETO in the list below:

| Key  | Name      | Type   | Example                             |
| ---- | ----------| ------ | ----------------------------------- |
| iss | Issuer     | string | {"iss":"paragonie.com"}             |
| sub | Subject    | string | {"sub":"test"}                      |
| aud | Audience   | string | {"aud":"pie-hosted.com"}            |
| exp | Expiration | DtTime | {"exp":"2039-01-01T00:00:00+00:00"} |
| nbf | Not Before | DtTime | {"nbf":"2038-04-01T00:00:00+00:00"} |
| iat | Issued At  | DtTime | {"iat":"2038-03-17T00:00:00+00:00"} |
| jti | Token ID   | string | {"jti":"87IFSGFgPNtQNNuw0AtuLttP"}  |

In the table above, DtTime means an ISO 8601 compliant DateTime string.

Any other claims can be freely used. These keys are only reserved in the top-level
JSON object.

The keys in the above table are case-sensitive.

Implementors **SHOULD** provide some means to discourage setting invalid/arbitrary data
to these reserved claims.

### Key-ID Support

Some systems need to support key rotation, but since the payloads of a *local*
token are always encrypted, it is impractical to store the key id in the payload.

Instead, users should store Key-ID claims (*kid*) in the unencrypted footer.

For example, if you set the footer to {"kid":"gandalf0"}, you can read it without
needing to first decrypt the token (which would in turn knowing which key to use to
decrypt the token).

Implementations should feel free to provide a means to extract the footer from a token,
before decryption, since the footer is used in the calculation of the authentication
tag for the encrypted payload.

Users should be aware that, until this authentication tag has been verified, the
footer's contents are not authenticated.

While a key identifier can generally be safely used for selecting the cryptographic
key used to decrypt and/or verify payloads before verification, provided that the
`key-id` is a public number that is associated with a particular key which is not
supplied by attackers, any other fields stored in the footer **MUST** be distrusted
until the payload has been verified.

IMPORTANT: Key identifiers **MUST** be independent of the actual keys
used by Paseto.

For example, the user **MUST NOT** drop the public key into the footer for
a **public** token and have the recipient use the provided public key.
Doing so would allow an attacker to replace the public key with
one of their own choosing, which will cause the recipient to
accept any signature for any message as valid, which defeats the
security goals of public-key cryptography.

Instead, it's recommended that implementors and users use a unique
identifier for each key (independent of the cryptographic key's contents
itself) that is used in a database or other key-value store to select
the appropriate cryptographic key. These search operations MUST fail
closed if no valid key is found for the given key identifier.

# AEAD_XChaCha20_Poly1305

XChaCha20-Poly1305 is a variant of the ChaCha20-Poly1305 AEAD construction
as defined in [@!RFC7539] that uses a 192-bit nonce instead of a 64-bit
nonce.

The algorithm for XChaCha20-Poly1305 is as follows:

1. Calculate a subkey from the first 16 bytes of the nonce and the key,
   using HChaCha20.
2. Use the subkey and remaining 8 bytes of the nonce (prefixed with 4
   NUL bytes) with AEAD_CHACHA20_POLY1305 from [@!RFC7539] as normal.

## Motivation for XChaCha20-Poly1305

As long as ChaCha20-Poly1305 is a secure AEAD cipher and ChaCha is a
secure pseudorandom function (PRF), XChaCha20-Poly1305 is secure.

The nonce used by the original ChaCha20-Poly1305 is too short to safely
use with random strings for long-lived keys.

With XChaCha20-Poly1305, users can safely generate a random
192-bit nonce for each message and not worry about nonce-reuse
vulnerabilities.

## HChaCha20

**HChaCha20** is an intermediary step towards XChaCha20 based on the
construction and security proof used to create [XSalsa20](https://cr.yp.to/snuffle/xsalsa-20110204.pdf),
an extended-nonce Salsa20 variant used in [NaCl](https://nacl.cr.yp.to).

HChaCha20 is initialized the same way as the ChaCha cipher, except that
HChaCha20 uses a 128-bit nonce and has no counter.

~~~
cccccccc  cccccccc  cccccccc  cccccccc
kkkkkkkk  kkkkkkkk  kkkkkkkk  kkkkkkkk
kkkkkkkk  kkkkkkkk  kkkkkkkk  kkkkkkkk
bbbbbbbb  nnnnnnnn  nnnnnnnn  nnnnnnnn
~~~
Figure: ChaCha20 State: c=constant k=key b=blockcount n=nonce

~~~
cccccccc  cccccccc  cccccccc  cccccccc
kkkkkkkk  kkkkkkkk  kkkkkkkk  kkkkkkkk
kkkkkkkk  kkkkkkkk  kkkkkkkk  kkkkkkkk
nnnnnnnn  nnnnnnnn  nnnnnnnn  nnnnnnnn
~~~
Figure: HChaCha20 State: c=constant k=key n=nonce

After initialization, proceed through the ChaCha rounds as usual.

Once the 20 ChaCha rounds have completed, the first 128 bits and last
128 bits of the keystream (both little-endian) are concatenated, and this
256-bit subkey is returned.

### Test Vector for the HChaCha20 Block Function

* Key = 00:01:02:03:04:05:06:07:08:09:0a:0b:0c:0d:0e:0f:10:11:12:13:14:15:16:17:18:19:1a:1b:1c:1d:1e:1f.
  The key is a sequence of octets with no particular structure before we
  copy it into the HChaCha state.
* Nonce = (00:00:00:09:00:00:00:4a:00:00:00:00:31:41:59:27)

After setting up the HChaCha state, it looks like this:

~~~
61707865 3320646e 79622d32 6b206574
03020100 07060504 0b0a0908 0f0e0d0c
13121110 17161514 1b1a1918 1f1e1d1c
09000000 4a000000 00000000 27594131
~~~
Figure: ChaCha state with the key setup.

After running 20 rounds (10 column rounds interleaved with 10
"diagonal rounds"), the HChaCha state looks like this:

~~~
82413b42 27b27bfe d30e4250 8a877d73
4864a70a f3cd5479 37cd6a84 ad583c7b
8355e377 127ce783 2d6a07e0 e5d06cbc
a0f9e4d5 8a74a853 c12ec413 26d3ecdc
~~~
Figure: HChaCha state after 20 rounds

HChaCha20 will then return only the first and last rows, resulting
in the following 256-bit key:

~~~
82413b4 227b27bfe d30e4250 8a877d73
a0f9e4d 58a74a853 c12ec413 26d3ecdc
~~~
Figure: Resultant HChaCha20 subkey

# Security Considerations

PASETO was designed in part to address known deficits of the JOSE standards
that lead to insecure implementations.

PASETO uses versioned protocols, rather than runtime ciphersuite negotiation,
to prevent insecure algorithms from being selected. Mix-and-match is not a
robust strategy for usable security engineering, especially when implementations
have insecure default settings.

If a severe security vulnerability is ever discovered in one of the specified
versions, instead of expecting users to rewrite and/or reconfigure their
implementations to side-step the vulnerability, a new version of the protocol
that is not affected should be decided by a team of cryptography engineers
familiar with the vulnerability in question.

PASETO implementors should only support the two most recent protocol
versions (currently **v1** and **v2**) at any given time.

PASETO users should beware that, although footers are authenticated,
they are never encrypted. Therefore, sensitive information **MUST NOT**
be stored in a footer.

Furthermore, PASETO users should beware that, if footers are employed to
implement Key Identification (**kid**), the values stored in the footer
**MUST** be unrelated to the actual cryptographic key used in verifying the
token as discussed in (#keyid-support).

PASETO has no built-in mechanism to resist replay attacks within the token's
lifetime. Users **SHOULD NOT** attempt to use PASETO to obviate the need for
server-side data storage when designing web applications.

PASETO's cryptography features requires the availability of a secure
random number generator, such as the getrandom(2) syscall on newer Linux
distributions, /dev/urandom on most Unix-like systems, and CryptGenRandom
on Windows computers.

The use of userspace pseudo-random number generators, even if seeded by the
operadting system's cryptographically secure pseudo-random number generator,
is discouraged.

# IANA Considerations

The IANA should reserve a new "PASETO Headers" registry for the purpose
of this document and superseding RFCs.

This document defines a suite of string prefixes for PASETO tokens, called
"PASETO Headers", (see (#paseto-message-format)), which consists of two parts:

* **version**, with values **v1**, **v2** defined above
* **purpose**, with the values of **local** or **public**

These two values are concatenated with a single character separator, the
ASCII period character **.**.

Initial values for the "PASETO Headers" registry are given below;
future assignments are to be made through Expert Review [@!RFC8126],
such as the [CFRG].

| Value     | PASETO Header Meaning | Definition  |
| --------- | --------------------- | ----------- |
| v1.local  | Version 1, local      | (#v1local)  |
| v1.public | Version 1, public     | (#v1public) |
| v2.local  | Version 2, local      | (#v2local)  |
| v2.public | Version 2, public     | (#v2public) |
Table: PASETO Headers and their reespective meanings

[CFRG]: https://irtf.org/cfrg "Crypto Forum Research Group"<|MERGE_RESOLUTION|>--- conflicted
+++ resolved
@@ -547,10 +547,6 @@
 >
 > * `[{"foo":"bar"}]`
 > * `["foo"]`
-<<<<<<< HEAD
-> * `"foo"`
-=======
->>>>>>> 508cf3e0
 > * `{0: "test"}`
 
 If non-UTF-8 character sets are desired for some fields, implementors are
